--- conflicted
+++ resolved
@@ -8,16 +8,9 @@
     <option name="autoReloadType" value="SELECTIVE" />
   </component>
   <component name="ChangeListManager">
-<<<<<<< HEAD
     <list default="true" id="28e98680-fe10-4ca3-beb8-49bd9079ef87" name="Changes" comment="Added ability to use with node-head for job coordination">
-      <change beforePath="$PROJECT_DIR$/tools/smoke_test.py" beforeDir="false" afterPath="$PROJECT_DIR$/tools/smoke_test.py" afterDir="false" />
-=======
-    <list default="true" id="28e98680-fe10-4ca3-beb8-49bd9079ef87" name="Changes" comment="CLI for simulation and tools added for remote running">
-      <change afterPath="$PROJECT_DIR$/tools/cluster_submit.py" afterDir="false" />
-      <change afterPath="$PROJECT_DIR$/tools/run_on_node.py" afterDir="false" />
       <change beforePath="$PROJECT_DIR$/.idea/workspace.xml" beforeDir="false" afterPath="$PROJECT_DIR$/.idea/workspace.xml" afterDir="false" />
-      <change beforePath="$PROJECT_DIR$/simulation.py" beforeDir="false" afterPath="$PROJECT_DIR$/simulation.py" afterDir="false" />
->>>>>>> 40c43ab9
+      <change beforePath="$PROJECT_DIR$/tools/cluster_submit.py" beforeDir="false" afterPath="$PROJECT_DIR$/tools/cluster_submit.py" afterDir="false" />
     </list>
     <option name="SHOW_DIALOG" value="false" />
     <option name="HIGHLIGHT_CONFLICTS" value="true" />
@@ -274,10 +267,9 @@
       <workItem from="1756888204068" duration="1584000" />
       <workItem from="1756893356624" duration="1211000" />
       <workItem from="1756894685814" duration="114000" />
-<<<<<<< HEAD
       <workItem from="1756894802431" duration="581000" />
-=======
->>>>>>> 40c43ab9
+      <workItem from="1756895399389" duration="656000" />
+      <workItem from="1756896059741" duration="341000" />
     </task>
     <task id="LOCAL-00001" summary="Initial commit - new graph classes and cost functions">
       <option name="closed" value="true" />
@@ -399,7 +391,6 @@
       <option name="project" value="LOCAL" />
       <updated>1756888101487</updated>
     </task>
-<<<<<<< HEAD
     <task id="LOCAL-00016" summary="Added ability to use with node-head for job coordination">
       <option name="closed" value="true" />
       <created>1756895079515</created>
@@ -408,10 +399,15 @@
       <option name="project" value="LOCAL" />
       <updated>1756895079515</updated>
     </task>
-    <option name="localTasksCounter" value="17" />
-=======
-    <option name="localTasksCounter" value="16" />
->>>>>>> 40c43ab9
+    <task id="LOCAL-00017" summary="Added ability to use with node-head for job coordination">
+      <option name="closed" value="true" />
+      <created>1756895484143</created>
+      <option name="number" value="00017" />
+      <option name="presentableId" value="LOCAL-00017" />
+      <option name="project" value="LOCAL" />
+      <updated>1756895484143</updated>
+    </task>
+    <option name="localTasksCounter" value="18" />
     <servers />
   </component>
   <component name="TypeScriptGeneratedFilesManager">
@@ -444,12 +440,8 @@
     <MESSAGE value="Improved plotting, added more graphs for simulations" />
     <MESSAGE value="Added output and venv dirs to gitignore" />
     <MESSAGE value="CLI for simulation and tools added for remote running" />
-<<<<<<< HEAD
     <MESSAGE value="Added ability to use with node-head for job coordination" />
     <option name="LAST_COMMIT_MESSAGE" value="Added ability to use with node-head for job coordination" />
-=======
-    <option name="LAST_COMMIT_MESSAGE" value="CLI for simulation and tools added for remote running" />
->>>>>>> 40c43ab9
   </component>
   <component name="com.intellij.coverage.CoverageDataManagerImpl">
     <SUITE FILE_PATH="coverage/CostFnFire$simulation.coverage" NAME="simulation Coverage Results" MODIFIED="1756804945311" SOURCE_PROVIDER="com.intellij.coverage.DefaultCoverageFileProvider" RUNNER="coverage.py" COVERAGE_BY_TEST_ENABLED="false" COVERAGE_TRACING_ENABLED="false" WORKING_DIRECTORY="$PROJECT_DIR$" />
